/*
 * The MIT License
 *
 * Copyright (c) 2015-2016 Fulcrum Genomics LLC
 *
 * Permission is hereby granted, free of charge, to any person obtaining a copy
 * of this software and associated documentation files (the "Software"), to deal
 * in the Software without restriction, including without limitation the rights
 * to use, copy, modify, merge, publish, distribute, sublicense, and/or sell
 * copies of the Software, and to permit persons to whom the Software is
 * furnished to do so, subject to the following conditions:
 *
 * The above copyright notice and this permission notice shall be included in
 * all copies or substantial portions of the Software.
 *
 * THE SOFTWARE IS PROVIDED "AS IS", WITHOUT WARRANTY OF ANY KIND, EXPRESS OR
 * IMPLIED, INCLUDING BUT NOT LIMITED TO THE WARRANTIES OF MERCHANTABILITY,
 * FITNESS FOR A PARTICULAR PURPOSE AND NONINFRINGEMENT. IN NO EVENT SHALL THE
 * AUTHORS OR COPYRIGHT HOLDERS BE LIABLE FOR ANY CLAIM, DAMAGES OR OTHER
 * LIABILITY, WHETHER IN AN ACTION OF CONTRACT, TORT OR OTHERWISE, ARISING FROM,
 * OUT OF OR IN CONNECTION WITH THE SOFTWARE OR THE USE OR OTHER DEALINGS IN
 * THE SOFTWARE.
 */
package com.fulcrumgenomics.commons.io

import java.io._
import java.nio.file.attribute.BasicFileAttributes
import java.nio.file.{Files, Path}
import java.util.zip.{GZIPInputStream, GZIPOutputStream}

import com.fulcrumgenomics.commons.CommonsDef._

import scala.collection.compat._
import scala.io.Source

/**
* Singleton object to provide access to Io utility methods.
*/
object Io extends IoUtil

/**
 * Trait that can be mixed in to make an Io utility object, and can be re-used elsewhere.
 */
trait IoUtil {
  val StdIn: Path = PathUtil.pathTo("/dev/stdin")
  val StdOut: Path = PathUtil.pathTo("/dev/stdout")
  val DevNull: Path = PathUtil.pathTo("/dev/null")

  /** How large a buffer should be used when buffering operations. */
  def bufferSize: Int = 32 * 1024
  /** The level of compression to use when writing compressed output. */
  def compressionLevel: Int = 5

  /** Creates a new InputStream to read from the supplied path. Automatically handles gzipped files. */
  def toInputStream(path: Path) : InputStream = {
<<<<<<< HEAD
    // Developer Note **IMPORTANT**:
    // Do not wrap pipes in BufferedInputStream, as there is a java bug where seek() is called on the stream.  For
    // example, we get this exception:
    //   java.io.IOException: Illegal seek
    //   at sun.nio.ch.FileDispatcherImpl.seek0(Native Method)
    //   at sun.nio.ch.FileDispatcherImpl.seek(FileDispatcherImpl.java:76)
    //   at sun.nio.ch.FileChannelImpl.position(FileChannelImpl.java:264)
    //   at sun.nio.ch.ChannelInputStream.available(ChannelInputStream.java:116)
    //   at java.io.BufferedInputStream.read(BufferedInputStream.java:353)
    //   at sun.nio.cs.StreamDecoder.readBytes(StreamDecoder.java:284)
    //   at sun.nio.cs.StreamDecoder.implRead(StreamDecoder.java:326)
    //   at sun.nio.cs.StreamDecoder.read(StreamDecoder.java:178)
    //   at java.io.InputStreamReader.read(InputStreamReader.java:184)
    //   at java.io.BufferedReader.fill(BufferedReader.java:161)
    // This is a known issue; see: https://github.com/samtools/htsjdk/issues/1084
    if (Files.isSameFile(path, Io.StdIn)) System.in
    else {
      val stream = Files.newInputStream(path)
      val attrs  = Files.readAttributes(path.toRealPath(), classOf[BasicFileAttributes])
      if (!attrs.isRegularFile && attrs.isOther) stream
      else new BufferedInputStream(stream, bufferSize)
=======
    PathUtil.extensionOf(path) match {
      case Some(".gz") | Some(".bgz") | Some(".bgzip") =>
        new GZIPInputStream(Files.newInputStream(path), bufferSize)
      case _ => {
        val stream =  if (Files.isSameFile(path, Io.StdIn)) System.in else Files.newInputStream(path)
        new BufferedInputStream(stream, bufferSize)
      }
>>>>>>> f989b1e6
    }
  }

  /** Creates a new OutputStream to read from the supplied path. Automatically handles gzipped files. */
  def toOutputStream(path: Path) : OutputStream = {
      PathUtil.extensionOf(path) match {
        case Some(".gz") => new GZIPOutputStream(Files.newOutputStream(path), bufferSize) { this.`def`.setLevel(compressionLevel) }
        case _           => new BufferedOutputStream(Files.newOutputStream(path), bufferSize)
      }

  }

  /** Creates a new BufferedWriter to write to the supplied path. */
  def toWriter(path: Path) : BufferedWriter = new BufferedWriter(new OutputStreamWriter(toOutputStream(path)), bufferSize)

  /** Creates a new BufferedReader to read from the supplied path. */
  def toReader(path: Path) : BufferedReader = new BufferedReader(new InputStreamReader(toInputStream(path)), bufferSize)

  /** Constructs a scala Source object from the path, in a way that will correctly close the source on `close()`. */
  def toSource(path: Path): Source = {
    val stream = toInputStream(path)
    Source.fromInputStream(stream).withClose(() => stream.close())
  }

  /** Makes a new temporary directory. */
  def makeTempDir(name: String) : Path = Files.createTempDirectory(name)

  /** Makes a new temporary file. */
  def makeTempFile(prefix: String, suffix: String, dir: Option[Path] = None) : Path = dir match {
    case Some(path) => Files.createTempFile(path, prefix, suffix)
    case None       => Files.createTempFile(prefix, suffix)
  }

  /** Asserts that the Path represents a file that can be opened and read. */
  def assertReadable(paths : IterableOnce[_ <: Path]) : Unit = paths.iterator.foreach(assertReadable)

  /** Asserts that the Paths represents files that can be opened and read. */
  def assertReadable(path: Path) : Unit = {
    if (path == null)                throw new IllegalArgumentException("Cannot check readability of null path.")
    assert(!Files.notExists(path),   "Cannot read non-existent path: " + path)
    assert(!Files.isDirectory(path), "Cannot read path because it is a directory: " + path)
    assert(Files.isReadable(path),   "Path exists but is not readable: " + path)
  }

  /** Asserts that the Paths represent directories that can be listed. */
  def assertListable(paths : IterableOnce[_ <: Path]) : Unit = paths.iterator.foreach(assertListable)

  /** Asserts that the Path represents a directory that can be listed. */
  def assertListable(path: Path) : Unit = {
    if (path == null)                throw new IllegalArgumentException("Cannot check readability of null path.")
    assert(!Files.notExists(path),   "Cannot read non-existent path: " + path)
    assert(Files.isDirectory(path),  "Cannot read path as file because it is a directory: " + path)
    assert(Files.isReadable(path),   "Directory exists but is not readable: " + path)
    assert(Files.isExecutable(path), "Directory exists but is not readable: " + path)
  }

  /**
    * Asserts that it will be possible to write to a file at Path, possibly after creating parent directories.
    *
    * @param paths one or more paths to check
    * @param parentMustExist if true (default) the file or its direct parent must exist, if false then only
    *                        require that the first parent that actually exists is writable
    */
  def assertCanWriteFiles(paths : IterableOnce[_ <: Path], parentMustExist:Boolean = true) : Unit = {
    paths.iterator.foreach(p => assertCanWriteFile(p, parentMustExist))
  }

  /**
    * Asserts that it will be possible to write to a file at Path, possibly after creating parent directories.
    *
    * @param path the path to check
    * @param parentMustExist if true (default) the file or its direct parent must exist, if false then only
    *                        require that the first parent that actually exists is writable
    */
  def assertCanWriteFile(path: Path, parentMustExist: Boolean=true) : Unit = {
    if (path == null) throw new IllegalArgumentException("Cannot check writability of null path.")
    if (Files.exists(path)) {
      assert(Files.isWritable(path),   "File exists but is not writable: " + path)
      assert(!Files.isDirectory(path), "Cannot write file because it is a directory: " + path)
    }
    else {
      val absolute = path.toAbsolutePath
      val maybeParent = if (parentMustExist) Option(absolute.getParent) else findFirstExtentParent(absolute)
      maybeParent match {
        case None => assert(false,          "Cannot write file because parent directory does not exist: " + path)
        case Some(parent) =>
          assert(!Files.notExists(parent),  "Cannot write file because parent directory does not exist: " + path)
          assert(Files.isDirectory(parent), "Cannot write file because parent exits and is not a directory: " + path)
          assert(Files.isWritable(parent),  "Cannot write file because parent directory is not writable: " + path)
      }
    }
  }

  /** Asserts that a path represents an existing directory and that new files can be created within the directory. */
  def assertWritableDirectory(paths : IterableOnce[_ <: Path]) : Unit = paths.iterator.foreach(assertWritableDirectory)

  /** Asserts that a path represents an existing directory and that new files can be created within the directory. */
  def assertWritableDirectory(path : Path) : Unit = {
    if (path == null)                throw new IllegalArgumentException("Cannot check readability of null path.")
    assert(!Files.notExists(path),  "Path does not exist: " + path)
    assert(Files.isDirectory(path), "Cannot write to path because it is not a directory: " + path)
    assert(Files.isWritable(path),  "Directory exists but is not writable: " + path)
  }

  /**
    * Method that attempts to create a directory and all it's parents.
    *
    * @return true if the directory exists after the call, false otherwise
    */
  def mkdirs(path: Path): Boolean = {
    try {
      Files.createDirectories(path)
      Files.exists(path)
    }
    catch  {
      case ex: IOException => false
    }
  }

  /** Works its way up a path finding the first parent path that actually exists. */
  private[io] def findFirstExtentParent(p: Path) : Option[Path] = {
    p.getParent match {
      case null => None
      case parent if Files.exists(parent) => Some(parent)
      case parent => findFirstExtentParent(parent)
    }
  }

  /** Writes one or more lines to a file represented by a path. */
  def writeLines(path: Path, lines: IterableOnce[String]): Unit = {
    val writer = toWriter(path)
    lines.iterator.foreach(line => writer.append(line).append('\n'))
    writer.close()
  }

  /** Reads the path provides and produces an iterator of lines of text from the file. The underlying file handle
    * will not be closed until the end of the iterator is reached. */
  def readLines(path: Path): Iterator[String] = toSource(path).getLines()

  /** Creates an object that will asynchronously read character data from a stream and pipe it into a sink function. */
  def pipeStream(stream: InputStream, sink: String => Unit) : AsyncStreamSink = new AsyncStreamSink(stream, sink)

  /** Private function to get an input stream from a resource, or fail if the resource doesn't exist. */
  private def streamFromResource(name: String): InputStream = {
    Seq(getClass.getResourceAsStream _, getClass.getClassLoader.getResourceAsStream _)
      .flatMap(m => Option(m(name)))
      .headOption.getOrElse(throw new IllegalArgumentException(s"Resource does not exist at path: $name"))
  }

  /** Finds a resource with a given name on the classpath and produces an iterator of lines of text from the resource.
    *
    * The way resources are traditionally loaded from the class path via `Class.getResource()` and
    * `ClassLoader.getResource()` have confusing behaviour.  Notably:
    *
    * * Class.getResource() interprets paths as relative, and requires a leading `/` to make them absolute
    * * ClassLoader.getResource() interprets all paths a absolute and fails on leading `/`s
    *
    * The implementation here first tries `Class.getResource` and then `ClassLoader.getResource` to enable it to
    * find relative paths and also absolute paths with and without leading `/s`.
    */
  def readLinesFromResource(name: String): Iterator[String] = {
    val stream = new BufferedInputStream(streamFromResource(name), bufferSize)
    Source.fromInputStream(stream).withClose(() => stream.safelyClose()).getLines
  }

  /** Finds a resource with a given name on the classpath and produces an array of the bytes from the resource.
    *
    * The way resources are traditionally loaded from the class path via `Class.getResource()` and
    * `ClassLoader.getResource()` have confusing behaviour.  Notably:
    *
    * * Class.getResource() interprets paths as relative, and requires a leading `/` to make them absolute
    * * ClassLoader.getResource() interprets all paths a absolute and fails on leading `/`s
    *
    * The implementation here first tries `Class.getResource` and then `ClassLoader.getResource` to enable it to
    * find relative paths and also absolute paths with and without leading `/s`.
    */
  def readBytesFromResource(name: String): Array[Byte] = {
    val stream = new BufferedInputStream(streamFromResource(name), bufferSize)
    val array = Iterator.continually(stream.read()).takeWhile(_ != -1).map(_.toByte).toArray
    stream.safelyClose()
    array
  }
}<|MERGE_RESOLUTION|>--- conflicted
+++ resolved
@@ -53,37 +53,17 @@
 
   /** Creates a new InputStream to read from the supplied path. Automatically handles gzipped files. */
   def toInputStream(path: Path) : InputStream = {
-<<<<<<< HEAD
-    // Developer Note **IMPORTANT**:
-    // Do not wrap pipes in BufferedInputStream, as there is a java bug where seek() is called on the stream.  For
-    // example, we get this exception:
-    //   java.io.IOException: Illegal seek
-    //   at sun.nio.ch.FileDispatcherImpl.seek0(Native Method)
-    //   at sun.nio.ch.FileDispatcherImpl.seek(FileDispatcherImpl.java:76)
-    //   at sun.nio.ch.FileChannelImpl.position(FileChannelImpl.java:264)
-    //   at sun.nio.ch.ChannelInputStream.available(ChannelInputStream.java:116)
-    //   at java.io.BufferedInputStream.read(BufferedInputStream.java:353)
-    //   at sun.nio.cs.StreamDecoder.readBytes(StreamDecoder.java:284)
-    //   at sun.nio.cs.StreamDecoder.implRead(StreamDecoder.java:326)
-    //   at sun.nio.cs.StreamDecoder.read(StreamDecoder.java:178)
-    //   at java.io.InputStreamReader.read(InputStreamReader.java:184)
-    //   at java.io.BufferedReader.fill(BufferedReader.java:161)
-    // This is a known issue; see: https://github.com/samtools/htsjdk/issues/1084
-    if (Files.isSameFile(path, Io.StdIn)) System.in
-    else {
-      val stream = Files.newInputStream(path)
-      val attrs  = Files.readAttributes(path.toRealPath(), classOf[BasicFileAttributes])
-      if (!attrs.isRegularFile && attrs.isOther) stream
-      else new BufferedInputStream(stream, bufferSize)
-=======
+
     PathUtil.extensionOf(path) match {
       case Some(".gz") | Some(".bgz") | Some(".bgzip") =>
         new GZIPInputStream(Files.newInputStream(path), bufferSize)
       case _ => {
         val stream =  if (Files.isSameFile(path, Io.StdIn)) System.in else Files.newInputStream(path)
+        val attrs  = Files.readAttributes(path.toRealPath(), classOf[BasicFileAttributes])
         new BufferedInputStream(stream, bufferSize)
+        if (!attrs.isRegularFile && attrs.isOther) stream
+        else new BufferedInputStream(stream, bufferSize)
       }
->>>>>>> f989b1e6
     }
   }
 
